[
  {
<<<<<<< HEAD
    "url": "https://ma.tt/2025/11/bending-spoons/",
    "title": "Bending Spoons",
    "dateAdded": "2025-11-11T04:34:58Z"
  },
  {
    "url": "https://josebriones.substack.com/p/the-offline-mindset",
    "title": "The Offline Mindset",
    "dateAdded": "2025-11-11T04:35:47Z"
  },
  {
    "url": "http://scripting.com/2025/11/11.html#a160013",
    "title": "New developer notes for source:markdown.",
    "dateAdded": "2025-11-12T00:00:46Z"
  },
  {
    "url": "https://blog.codinghorror.com/a-blog-without-comments-is-not-a-blog/",
    "title": "A Blog Without Comments Is Not a Blog",
    "dateAdded": "2025-11-12T07:24:40Z"
  },
  {
    "url": "https://www.japantimes.co.jp/business/2025/11/03/companies/internet-cafe-tokyo-kaikatsu-club/",
    "title": "The second life of Japan\u0027s net cafes - The Japan Times",
    "dateAdded": "2025-11-12T16:29:41Z"
  },
  {
    "url": "https://www.nybooks.com/articles/2025/12/04/how-the-web-was-lost-internet-this-is-for-everyone/",
    "title": "How the Web Was Lost | James Gleick | The New York Review of Books",
    "dateAdded": "2025-11-12T16:33:55Z"
  },
  {
    "url": "https://michaelnielsen.org/ddi/why-bloom-filters-work-the-way-they-do/",
    "title": "Why Bloom filters work the way they do \u0026#8211; DDI",
    "dateAdded": "2025-11-12T16:41:14Z"
  },
  {
    "url": "http://tttthis.com/edit/blog/if-i-could-bring-one-thing-back-to-the-internet-it-would-be-blogs",
    "title": "TTTThis",
    "dateAdded": "2025-11-12T17:55:02Z"
  },
  {
    "url": "https://craigmod.com/ridgeline/217/",
    "title": "Full Days and the Long Walk \u2014 Ridgeline issue 217",
    "dateAdded": "2025-11-12T18:37:12Z"
  },
  {
    "url": "https://www.densediscovery.com/issues/361",
    "title": "Dense Discovery \u2013 Issue 361 / All we watch are millionaires",
    "dateAdded": "2025-11-12T18:39:23Z"
  },
  {
    "url": "https://www.dwarkesh.com/p/satya-nadella-2",
    "title": "https://www.dwarkesh.com/p/satya-nadella-2",
    "dateAdded": "2025-11-12T18:41:40Z"
  },
  {
    "url": "https://www.lifewithalacrity.com/news/ssi-invite/",
    "title": "Announcing the 10-Year SSI Revision Project",
    "dateAdded": "2025-11-13T00:04:11Z"
  },
  {
=======
>>>>>>> 5cd9e063
    "url": "https://www.calishat.com/2025/11/11/exploring-wordpress-blogs-as-a-series-of-trails-bloghiking-com/",
    "title": "Exploring WordPress Blogs As A Series of Trails: BlogHiking.com",
    "dateAdded": "2025-11-13T02:59:03Z"
  },
  {
    "url": "https://techcrunch.com/2025/11/12/jack-dorsey-funds-divine-a-vine-reboot-that-includes-vines-video-archive/",
    "title": "Jack Dorsey funds diVine, a Vine reboot that includes Vine\u0027s video archive | TechCrunch",
    "dateAdded": "2025-11-13T17:10:30Z"
  },
  {
    "url": "https://daverupert.com/2025/11/project-kamp/",
    "title": "Project Kamp",
    "dateAdded": "2025-11-13T17:23:00Z"
  },
  {
    "url": "https://zed.dev/blog/zed-is-our-office",
    "title": "Zed Is Our Office",
    "dateAdded": "2025-11-13T23:10:59Z"
  },
  {
    "url": "https://blog.mozilla.org/en/firefox/ai-window/",
    "title": "Introducing AI, the Firefox way: A look at what we\u0027re working on and how you can help shape it",
    "dateAdded": "2025-11-14T02:10:52Z"
  },
  {
    "url": "https://cybercultural.com/p/lastfm-audioscrobbler-2002/",
    "title": "2002: Last.fm and Audioscrobbler Herald the Social Web | Cybercultural",
    "dateAdded": "2025-11-14T14:25:13Z"
  },
  {
    "url": "https://hackaday.com/2024/05/29/how-facebook-killed-online-chat/",
    "title": "How Facebook Killed Online Chat | Hackaday",
    "dateAdded": "2025-11-14T14:29:53Z"
  },
  {
    "url": "https://www.theverge.com/news/820858/whatsapp-third-party-messaging-date-eu-e2ee",
    "title": "WhatsApp is launching third-party chat integration in Europe | The Verge",
    "dateAdded": "2025-11-14T17:04:40Z"
  },
  {
    "url": "https://www.theverge.com/games/818602/valve-steam-deck-machine-frame-microsd-card-game-cartridges",
    "title": "Valve is making microSD cards the next game cartridges | The Verge",
    "dateAdded": "2025-11-14T17:07:57Z"
  },
  {
    "url": "https://www.tbray.org/ongoing/When/202x/2025/11/03/Time-to-Migrate",
    "title": "Time to Migrate",
    "dateAdded": "2025-11-14T17:12:58Z"
  },
  {
    "url": "https://den.dev/blog/full-stack-person/",
    "title": "You Need To Become A Full Stack Person",
    "dateAdded": "2025-11-14T17:17:15Z"
  },
  {
    "url": "https://socialmediaescapeclub.substack.com/p/focus-and-deliver-to-the-people-who",
    "title": "FOCUS AND DELIVER TO THE PEOPLE WHO CARE",
    "dateAdded": "2025-11-14T18:34:21Z"
  },
  {
    "url": "https://www.thisdaysportion.com/posts/static-sites-killed-comments/",
    "title": "Static sites killed the blog comment star, but maybe old tech and a smaller web can resurrect them",
    "dateAdded": "2025-11-15T18:00:13Z"
  },
  {
    "url": "https://adactio.com/journal/1094",
    "title": "Adactio: Journal\u2014Comments on community",
    "dateAdded": "2025-11-15T21:52:45Z"
  },
  {
    "url": "https://michal.sapka.pl/weblog/2025/internet-is-far-from-being-dead",
    "title": "Internet is far from being dead",
    "dateAdded": "2025-11-15T22:38:23Z"
  },
  {
    "url": "https://blog.muni.town/open-source-power/",
    "title": "Open Source Power",
    "dateAdded": "2025-11-16T17:19:51Z"
  },
  {
    "url": "https://blog.stephaniestimac.com/posts/2025/11/social-media-decay/",
    "title": "Can it ever be the way it was?",
    "dateAdded": "2025-11-16T17:50:22Z"
  },
  {
    "url": "https://www.theverge.com/podcast/820818/limewire-music-piracy-version-history",
    "title": "How LimeWire ended the Napster music revolution",
    "dateAdded": "2025-11-16T17:52:08Z"
  },
  {
    "url": "https://cybercultural.com/p/internet-2001/",
    "title": "What the Internet Was Like in 2001",
    "dateAdded": "2025-11-16T18:19:19Z"
  },
  {
    "url": "https://stereogum.com/2478838/stereogum-relaunch/news",
    "title": "https://stereogum.com/2478838/stereogum-relaunch/news",
    "dateAdded": "2025-11-16T23:54:28Z"
  },
  {
    "url": "https://nakamotoinstitute.org/library/libertaria-in-cyberspace/",
    "title": "Libertaria in Cyberspace",
    "dateAdded": "2025-11-17T06:26:29Z"
  },
  {
    "url": "http://scripting.com/2025/11/17.html#a132112",
    "title": "Scripting News: Monday, November 17, 2025",
    "dateAdded": "2025-11-17T17:47:08Z"
  },
  {
    "url": "https://bapsi.micro.blog/2025/11/14/taking-stock-of-my-tools.html",
    "title": "Taking Stock of My Tools",
    "dateAdded": "2025-11-17T17:54:04Z"
  },
  {
    "url": "https://cybercultural.com/p/blogs-rss-2000/",
    "title": "2000: Bloggers Make Friends, but RSS Format Wars Kick Off",
    "dateAdded": "2025-11-18T01:00:56Z"
  },
  {
    "url": "https://blog.absurdpirate.com/chronically-offline/",
    "title": "Chronically Offline | Absurd Pirate\u0026#x27;s Internet Blog",
    "dateAdded": "2025-11-18T05:06:18Z"
  },
  {
    "url": "https://blog.joinmastodon.org/2025/11/my-next-chapter-with-mastodon/",
    "title": "My next chapter with Mastodon",
    "dateAdded": "2025-11-18T16:10:22Z"
  },
  {
    "url": "https://www.theverge.com/podcast/822822/enshittification-cory-doctorow-interview-vergecast",
    "title": "Cory Doctorow on enshittification and the future of the internet",
    "dateAdded": "2025-11-19T01:42:13Z"
  },
  {
    "url": "https://www.lesswrong.com/s/ZbmRyDN8TCpBTZSip",
    "title": "Multiagent Models of Mind",
    "dateAdded": "2025-11-19T05:23:30Z"
  },
  {
    "url": "https://www.reddit.com/r/RedditEng/comments/1ozxnjc/choosing_a_vector_database_for_ann_search_at/",
    "title": "Choosing a vector database for ANN search at Reddit",
    "dateAdded": "2025-11-19T05:25:03Z"
  },
  {
    "url": "https://disassociated.com/personal-blogs-back-niche-blogs-next/",
    "title": "Personal blogs are back, should niche blogs be next?",
    "dateAdded": "2025-11-22T15:25:49Z"
  },
  {
    "url": "https://www.eff.org/deeplinks/2025/11/how-cops-are-using-flock-safetys-alpr-network-surveil-protesters-and-activists",
    "title": "How Cops Are Using Flock Safety\u0027s ALPR Network to Surveil Protesters and Activists",
    "dateAdded": "2025-11-22T15:26:32Z"
  },
  {
    "url": "https://www.youtube.com/watch?v=Y0EXga2hEIs",
    "title": "How to use the internet, 1995",
    "dateAdded": "2025-11-23T00:17:54Z"
  },
  {
    "url": "https://writingslowly.com/2025/11/16/why-niche-blogs-and-small.html",
    "title": "Why niche blogs and Small Rooms still win - even in the age of technofeudalism",
    "dateAdded": "2025-11-23T04:23:23Z"
  },
  {
    "url": "https://daniel.industries/2025/11/22/why-write-online/",
    "title": "Why Write Online?",
    "dateAdded": "2025-11-23T04:25:09Z"
  },
  {
    "url": "https://seths.blog/2025/11/marketing-lessons-from-the-grateful-dead/",
    "title": "Marketing lessons from the Grateful Dead",
    "dateAdded": "2025-11-24T12:06:14Z"
  },
  {
    "url": "https://github.com/microsoft/SynapseML/releases/tag/v1.0.0",
    "title": "SynapseML v1.0.0",
    "dateAdded": "2025-11-24T17:20:37Z"
  },
  {
    "url": "http://scripting.com/2025/11/25/180612.html?title=theNewBlogDiscourseSystemPost0",
    "title": "The new blog discourse system, post 0",
    "dateAdded": "2025-11-26T00:54:34Z"
  }
]<|MERGE_RESOLUTION|>--- conflicted
+++ resolved
@@ -1,68 +1,5 @@
 [
   {
-<<<<<<< HEAD
-    "url": "https://ma.tt/2025/11/bending-spoons/",
-    "title": "Bending Spoons",
-    "dateAdded": "2025-11-11T04:34:58Z"
-  },
-  {
-    "url": "https://josebriones.substack.com/p/the-offline-mindset",
-    "title": "The Offline Mindset",
-    "dateAdded": "2025-11-11T04:35:47Z"
-  },
-  {
-    "url": "http://scripting.com/2025/11/11.html#a160013",
-    "title": "New developer notes for source:markdown.",
-    "dateAdded": "2025-11-12T00:00:46Z"
-  },
-  {
-    "url": "https://blog.codinghorror.com/a-blog-without-comments-is-not-a-blog/",
-    "title": "A Blog Without Comments Is Not a Blog",
-    "dateAdded": "2025-11-12T07:24:40Z"
-  },
-  {
-    "url": "https://www.japantimes.co.jp/business/2025/11/03/companies/internet-cafe-tokyo-kaikatsu-club/",
-    "title": "The second life of Japan\u0027s net cafes - The Japan Times",
-    "dateAdded": "2025-11-12T16:29:41Z"
-  },
-  {
-    "url": "https://www.nybooks.com/articles/2025/12/04/how-the-web-was-lost-internet-this-is-for-everyone/",
-    "title": "How the Web Was Lost | James Gleick | The New York Review of Books",
-    "dateAdded": "2025-11-12T16:33:55Z"
-  },
-  {
-    "url": "https://michaelnielsen.org/ddi/why-bloom-filters-work-the-way-they-do/",
-    "title": "Why Bloom filters work the way they do \u0026#8211; DDI",
-    "dateAdded": "2025-11-12T16:41:14Z"
-  },
-  {
-    "url": "http://tttthis.com/edit/blog/if-i-could-bring-one-thing-back-to-the-internet-it-would-be-blogs",
-    "title": "TTTThis",
-    "dateAdded": "2025-11-12T17:55:02Z"
-  },
-  {
-    "url": "https://craigmod.com/ridgeline/217/",
-    "title": "Full Days and the Long Walk \u2014 Ridgeline issue 217",
-    "dateAdded": "2025-11-12T18:37:12Z"
-  },
-  {
-    "url": "https://www.densediscovery.com/issues/361",
-    "title": "Dense Discovery \u2013 Issue 361 / All we watch are millionaires",
-    "dateAdded": "2025-11-12T18:39:23Z"
-  },
-  {
-    "url": "https://www.dwarkesh.com/p/satya-nadella-2",
-    "title": "https://www.dwarkesh.com/p/satya-nadella-2",
-    "dateAdded": "2025-11-12T18:41:40Z"
-  },
-  {
-    "url": "https://www.lifewithalacrity.com/news/ssi-invite/",
-    "title": "Announcing the 10-Year SSI Revision Project",
-    "dateAdded": "2025-11-13T00:04:11Z"
-  },
-  {
-=======
->>>>>>> 5cd9e063
     "url": "https://www.calishat.com/2025/11/11/exploring-wordpress-blogs-as-a-series-of-trails-bloghiking-com/",
     "title": "Exploring WordPress Blogs As A Series of Trails: BlogHiking.com",
     "dateAdded": "2025-11-13T02:59:03Z"
